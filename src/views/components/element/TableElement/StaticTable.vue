--- conflicted
+++ resolved
@@ -170,10 +170,6 @@
     min-height: 32px;
     padding: 5px;
     line-height: 1.5;
-<<<<<<< HEAD
-    user-select: none;
-=======
->>>>>>> 86d23ae2
   }
 }
 </style>